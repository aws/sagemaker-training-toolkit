# Copyright 2018 Amazon.com, Inc. or its affiliates. All Rights Reserved.
#
# Licensed under the Apache License, Version 2.0 (the 'License'). You
# may not use this file except in compliance with the License. A copy of
# the License is located at
#
#     http://aws.amazon.com/apache2.0/
#
# or in the 'license' file accompanying this file. This file is
# distributed on an 'AS IS' BASIS, WITHOUT WARRANTIES OR CONDITIONS OF
# ANY KIND, either express or implied. See the License for the specific
# language governing permissions and limitations under the License.
"""This module contains functionality related to the container environment.
This includes constants, utility functions, and classes which provide access
to relevant aspects of the environment (including system characteristics,
filesystem locations, environment variables, and configuration files).
"""
from __future__ import absolute_import

import json
import logging
import multiprocessing
import os
import shlex
import socket
import subprocess
import sys
import time

import boto3

from sagemaker_training import logging_config, mapping, params

logger = logging_config.get_logger()

SAGEMAKER_BASE_PATH = os.path.join("/opt", "ml")  # type: str
BASE_PATH_ENV = "SAGEMAKER_BASE_DIR"  # type: str

HYPERPARAMETERS_FILE = "hyperparameters.json"  # type: str
RESOURCE_CONFIG_FILE = "resourceconfig.json"  # type: str
INPUT_DATA_CONFIG_FILE = "inputdataconfig.json"  # type: str


def _write_json(obj, path):  # type: (object, str) -> None
    """Write a serializeable object as a JSON file."""
    with open(path, "w") as f:
        json.dump(obj, f)


def _is_training_path_configured():  # type: () -> bool
    """Check if the tree structure with data and configuration files used for training
    exists.

    When a SageMaker Training Job is created, the Docker container that will be used for
    training is executed with the folder /opt/ml attached. The /opt/ml folder contains
    data and configurations files necessary for training.

    Outside SageMaker, the environment variable SAGEMAKER_BASE_DIR defines the location
    of the base folder.

    This function checks whether /opt/ml exists or if the base folder variable exists.

    Returns:
        (bool): Whether the training path is configured.

    """
    return os.path.exists(SAGEMAKER_BASE_PATH) or BASE_PATH_ENV in os.environ


def _set_base_path_env():  # type: () -> None
    """Set the environment variable SAGEMAKER_BASE_DIR as
    ~/sagemaker_local/jobs/{timestamp}/opt/ml
    """
    timestamp = str(time.time())
    local_config_dir = os.path.join(
        os.path.expanduser("~"), "sagemaker_local", "jobs", timestamp, "opt", "ml"
    )

    logger.info("Setting environment variable SAGEMAKER_BASE_DIR as %s ." % local_config_dir)
    os.environ[BASE_PATH_ENV] = local_config_dir


_is_path_configured = _is_training_path_configured()

if not _is_path_configured:
    logger.info("Directory /opt/ml does not exist.")
    _set_base_path_env()

base_dir = os.environ.get(BASE_PATH_ENV, SAGEMAKER_BASE_PATH)  # type: str

code_dir = os.path.join(base_dir, "code")
"""str: the path of the user's code directory, e.g., /opt/ml/code/"""

model_dir = os.path.join(base_dir, "model")  # type: str
"""str: the directory where models should be saved, e.g., /opt/ml/model/"""

input_dir = os.path.join(base_dir, "input")  # type: str
"""str: the path of the input directory, e.g. /opt/ml/input/

The input_dir, e.g. /opt/ml/input/, is the directory where SageMaker saves input data
        and configuration files before and during training.
        The input data directory has the following subdirectories:
            config (`input_config_dir`) and data (`_input_data_dir`)
        Returns:
            str: the path of the input directory, e.g. /opt/ml/input/
"""

_input_data_dir = os.path.join(input_dir, "data")  # type: str

input_config_dir = os.path.join(input_dir, "config")  # type: str
"""str: the path of the input directory, e.g. /opt/ml/input/config/

The directory where standard SageMaker configuration files are located, e.g. /opt/ml/input/config/.
SageMaker training creates the following files in this folder when training starts:
    - `hyperparameters.json`: Amazon SageMaker makes the hyperparameters in a CreateTrainingJob
        request available in this file.
    - `inputdataconfig.json`: You specify data channel information in the InputDataConfig parameter
        in a CreateTrainingJob request. Amazon SageMaker makes this information available
        in this file.
    - `resourceconfig.json`: name of the current host and all host containers in the training
More information about this files can be find here:
    https://docs.aws.amazon.com/sagemaker/latest/dg/your-algorithms-training-algo.html
Returns:
    str: the path of the input directory, e.g. /opt/ml/input/config/
"""

output_dir = os.path.join(base_dir, "output")  # type: str
"""str: the path to the output directory, e.g. /opt/ml/output/.

The directory where training success/failure indications will be written, e.g. /opt/ml/output.
To save non-model artifacts check `output_data_dir`.
Returns:
    str: the path to the output directory, e.g. /opt/ml/output/.
"""

output_data_dir = os.path.join(output_dir, "data")  # type: str

output_intermediate_dir = os.path.join(output_dir, "intermediate")  # type: str
"""str: the path to the intermediate output directory, e.g. /opt/ml/output/intermediate.

The directory special behavior is to move artifacts from the training instance to
s3 directory during training.
Returns:
    str: the path to the intermediate output directory, e.g. /opt/ml/output/intermediate.
"""

hyperparameters_file_dir = os.path.join(input_config_dir, HYPERPARAMETERS_FILE)  # type: str
input_data_config_file_dir = os.path.join(input_config_dir, INPUT_DATA_CONFIG_FILE)  # type: str
resource_config_file_dir = os.path.join(input_config_dir, RESOURCE_CONFIG_FILE)  # type: str


def _create_training_directories():
    """Create the directory structure and files necessary for training under the base path."""
    logger.info("Creating a new training folder under %s ." % base_dir)

    os.makedirs(model_dir)
    os.makedirs(input_config_dir)
    os.makedirs(output_data_dir)

    _write_json({}, hyperparameters_file_dir)
    _write_json({}, input_data_config_file_dir)

    host_name = socket.gethostname()
    resources_dict = {
        "current_host": host_name,
        "hosts": [host_name],
        "current_instance_group": "homogeneousCluster",
        "instance_groups": [
            {
                "instance_group_name": "homogeneousCluster",
                "instance_type": "local",
                "hosts": [host_name],
            }
        ],
    }
    _write_json(resources_dict, resource_config_file_dir)


if not _is_path_configured:
    _create_training_directories()


def _create_code_dir():  # type: () -> None
    """Create /opt/ml/code when the module is imported."""
    if not os.path.exists(code_dir):
        os.makedirs(code_dir)


_create_code_dir()


def _read_json(path):  # type: (str) -> dict
    """Read a JSON file.

    Args:
        path (str): Path to the file.

    Returns:
        (dict[object, object]): A dictionary representation of the JSON file.
    """
    with open(path, "r") as f:
        return json.load(f)


def read_hyperparameters():  # type: () -> dict
    """Read the hyperparameters from /opt/ml/input/config/hyperparameters.json.

    For more information about hyperparameters.json:
    https://docs.aws.amazon.com/sagemaker/latest/dg/your-algorithms-training-algo-running-container.html#your-algorithms-training-algo-running-container-hyperparameters

    Returns:
         (dict[string, object]): A dictionary containing the hyperparameters.
    """
    hyperparameters = _read_json(hyperparameters_file_dir)

    deserialized_hps = {}

    for k, v in hyperparameters.items():
        try:
            v = json.loads(v)
        except (ValueError, TypeError):
            logger.info(
                "Failed to parse hyperparameter %s value %s to Json.\n"
                "Returning the value itself",
                k,
                v,
            )

        deserialized_hps[k] = v

    return deserialized_hps


def read_resource_config():  # type: () -> dict
    """Read the resource configuration from /opt/ml/input/config/resourceconfig.json.

    For more information about resourceconfig.json:
    https://docs.aws.amazon.com/sagemaker/latest/dg/your-algorithms-training-algo-running-container.html#your-algorithms-training-algo-running-container-dist-training

    Returns:
        resource_config (dict[string, object]): the contents from /opt/ml/input/config/resourceconfig.json.
                        It has the following keys:
                            - current_host: The name of the current container on the container
                                            network. For example, 'algo-1'.
                            - current_instance_type: Type of EC2 instance
                            - hosts: The list of names of all nodes on the container
                                      network, sorted lexicographically. For example,
                                      `['algo-1', 'algo-2', 'algo-3']` for a three-node cluster.
                            - current_instance_group: Name of the current instance group
                            - instance_groups: List of instance group dicts containing info about
                                      instance_type, hosts list and group name
                            - network_interface_name: Name of network interface exposed to container
    """
    return _read_json(resource_config_file_dir)


def read_input_data_config():  # type: () -> dict
    """Read the input data configuration from /opt/ml/input/config/inputdataconfig.json.

        For example, suppose that you specify three data channels (train, evaluation, and
        validation) in your request. This dictionary will contain:

        {'train': {
            'ContentType':  'trainingContentType',
            'TrainingInputMode': 'File',
            'S3DistributionType': 'FullyReplicated',
            'RecordWrapperType': 'None'
        },
        'evaluation' : {
            'ContentType': 'evalContentType',
            'TrainingInputMode': 'File',
            'S3DistributionType': 'FullyReplicated',
            'RecordWrapperType': 'None'
        },
        'validation': {
            'TrainingInputMode': 'File',
            'S3DistributionType': 'FullyReplicated',
            'RecordWrapperType': 'None'
        }}

        For more information about inpudataconfig.json:
        https://docs.aws.amazon.com/sagemaker/latest/dg/your-algorithms-training-algo-running-container.html#your-algorithms-training-algo-running-container-inputdataconfig

    Returns:
            input_data_config (dict[string, object]): Contents from /opt/ml/input/config/inputdataconfig.json.
    """
    return _read_json(input_data_config_file_dir)


def channel_path(channel):  # type: (str) -> str
    """Return the directory containing the channel data file(s) which is:
    - <self.base_dir>/input/data/<channel>

    For more information about channels: https://docs.aws.amazon.com/sagemaker/latest/dg/API_Channel.html

    Returns:
        str: The input data directory for the specified channel.
    """
    return os.path.join(_input_data_dir, channel)


def num_neurons(instance_type):  # type: (str) -> int
    """Return the number of neuron cores available in the current container.

    Returns:
        int: Number of Neuron Cores available in the current container.
    """
    try:
<<<<<<< HEAD
        cmd = shlex.split("neuron-ls -j")
        output = subprocess.check_output(cmd).decode("utf-8")
        j = json.loads(output)
        neuron_cores = 0
        for item in j:
            neuron_cores += item.get("nc_count", 0)
=======
        if "trn2.48xlarge" in instance_type:
            neuron_cores = 64
        else:
            cmd = shlex.split("neuron-ls -j")
            output = subprocess.check_output(cmd, stderr=subprocess.STDOUT).decode("utf-8")
            j = json.loads(output)
            neuron_cores = 0
            for item in j:
                neuron_cores += item.get("nc_count", 0)
>>>>>>> d2fe5929
        logger.info(f"Found {neuron_cores} neurons on this instance")
        return neuron_cores
    except OSError:
        logger.info("No Neurons detected (normal if no neurons installed)")
        return 0
    except subprocess.CalledProcessError as e:
        if e.output is not None:
            try:
                msg = e.output.decode("utf-8").partition("error=")[2]
                logger.info(
                    "No Neurons detected (normal if no neurons installed). \
                            If neuron installed then {}".format(
                        msg
                    )
                )
            except AttributeError:
                logger.info("No Neurons detected (normal if no neurons installed)")
        else:
            logger.info("No Neurons detected (normal if no neurons installed)")

        return 0


def num_gpus():  # type: () -> int
    """Return the number of GPUs available in the current container.

    Returns:
        int: Number of GPUs available in the current container.
    """
    try:
        cmd = shlex.split("nvidia-smi --list-gpus")
        output = subprocess.check_output(cmd).decode("utf-8")
        return sum([1 for x in output.split("\n") if x.startswith("GPU ")])
    except (OSError, subprocess.CalledProcessError):
        logger.info("No GPUs detected (normal if no gpus installed)")
        return 0


def num_cpus():  # type: () -> int
    """Return the number of CPUs available in the current container.

    Returns:
        int: Number of CPUs available in the current container.
    """
    return multiprocessing.cpu_count()


def validate_smddprun():  # type: () -> bool
    """Whether smddprun is installed.

    Returns:
        bool: True if installed
    """
    try:
        output = subprocess.run(
            ["which", "smddprun"],
            capture_output=True,
            text=True,
            check=True,
        )
        return output.stdout != ""
    except subprocess.CalledProcessError:
        return False


def validate_smddpmprun():  # type: () -> bool
    """Whether smddpmprun is installed.

    Returns:
        bool: True if both are installed
    """
    try:
        output = subprocess.run(
            ["which", "smddpmprun"],
            capture_output=True,
            text=True,
            check=True,
        )
        return output.stdout != ""
    except subprocess.CalledProcessError:
        return False


class Environment(mapping.MappingMixin):  # pylint:disable=too-many-public-methods
    """Provides access to aspects of the training environment relevant to training jobs, including
    hyperparameters, system characteristics, filesystem locations, environment variables and
    configuration settings.

    The Environment is a read-only snapshot of the container environment during training. It does
    not contain any form of state.

    It is a dictionary like object, allowing any builtin function that works with dictionary.

    Example on how a script can use training environment:
            >>>from sagemaker_training import environment

            >>>env = environment.Environment()

            get the path of the channel 'training' from the inputdataconfig.json file
            >>>training_dir = environment.channel_input_dirs['training']

            get the hyperparameter 'training_data_file' from hyperparameters.json file
            >>>file_name = environment.hyperparameters['training_data_file']

            get the folder where the model should be saved
            >>>model_dir = environment.model_dir

            >>>data = np.load(os.path.join(training_dir, file_name))
            >>>x_train, y_train = data['features'], keras.utils.to_categorical(data['labels'])
            >>>model = ResNet50(weights='imagenet')
            ...
            >>>model.fit(x_train, y_train)

            save the model in the end of training
            >>>model.save(os.path.join(model_dir, 'saved_model'))

    Attributes:
        current_host (str): The name of the current container on the container network. For
                            example, 'algo-1'.
        module_name (str): The name of the user provided module.
        module_dir (str): The full path location of the user provided module.
        input_dir (str): The input_dir, e.g. /opt/ml/input/, is the directory where SageMaker saves
                         input data and configuration files before and during training. The input
                         data directory has the following subdirectories:
                         config (`input_config_dir`) and data (`_input_data_dir`)

        input_config_dir (str): The directory where standard SageMaker configuration files are
                                located, e.g. /opt/ml/input/config/.

            SageMaker training creates the following files in this folder when training starts:
                - `hyperparameters.json`: Amazon SageMaker makes the hyperparameters in a
                                          CreateTrainingJob request available in this file.
                - `inputdataconfig.json`: You specify data channel information in the
                                          InputDataConfig parameter in a CreateTrainingJob request.
                                          Amazon SageMaker makes this information available in this
                                          file.
                - `resourceconfig.json`: name of the current host and all host containers in the
                                         training

            More information about these files can be find here:
                https://docs.aws.amazon.com/sagemaker/latest/dg/your-algorithms-training-algo.html

        model_dir (str):  the directory where models should be saved, e.g., /opt/ml/model/

        output_dir (str): The directory where training success/failure indications will be written,
                          e.g. /opt/ml/output. To save non-model artifacts check `output_data_dir`.

        hyperparameters (dict[string, object]): An instance of `HyperParameters` containing the
                                                training job hyperparameters.

        resource_config (dict[string, object]): the contents from
                                                /opt/ml/input/config/resourceconfig.json.
            It has the following keys:
                - current_host: The name of the current container on the container network.
                    For example, 'algo-1'.
                -  hosts: The list of names of all containers on the container network,
                    sorted lexicographically. For example, `['algo-1', 'algo-2', 'algo-3']`
                    for a three-node cluster.
                -  current_instance_group: Name of the current instance group
                - instance_groups: List of instance group dicts containing info about
                            instance_type, hosts list and group name
                - network_interface_name: Name of network interface exposed to container

        input_data_config (dict[string, object]): the contents from /opt/ml/input/config/inputdataconfig.json.
            For example, suppose that you specify three data channels (train, evaluation, and
            validation) in your request. This dictionary will contain:

            {'train': {
                'ContentType':  'trainingContentType',
                'TrainingInputMode': 'File',
                'S3DistributionType': 'FullyReplicated',
                'RecordWrapperType': 'None'
            },
            'evaluation' : {
                'ContentType': 'evalContentType',
                'TrainingInputMode': 'File',
                'S3DistributionType': 'FullyReplicated',
                'RecordWrapperType': 'None'
            },
            'validation': {
                'TrainingInputMode': 'File',
                'S3DistributionType': 'FullyReplicated',
                'RecordWrapperType': 'None'
            }}

            You can find more information about /opt/ml/input/config/inputdataconfig.json here:
            https://docs.aws.amazon.com/sagemaker/latest/dg/your-algorithms-training-algo-running-container.html#your-algorithms-training-algo-running-container-inputdataconfig

        output_data_dir (str): The dir to write non-model training artifacts (e.g. evaluation
                               results) which will be retained by SageMaker,
                               e.g. /opt/ml/output/data. As your algorithm runs in a container,
                               it generates output including the status of the training job and
                               model and output artifacts. Your algorithm should write this
                               information to the this directory.

        hosts (list[str]): The list of names of all containers on the container network, sorted
                           lexicographically. For example, `['algo-1', 'algo-2', 'algo-3']` for
                           a three-node cluster.

        channel_input_dirs (dict[string, string]): containing the data channels and the directories
                                                   where the training data was saved. When you run
                                                   training, you can partition your training data
                                                   into different logical 'channels'. Depending on
                                                   your problem, some common channel ideas are:
                                                   'train', 'test', 'evaluation' or 'images',
                                                   'labels'.

            The format of channel_input_dir is as follows:
                - `channel`(str) - the name of the channel defined in the input_data_config.
                - `training data path`(str) - the path to the directory where the training data is
                saved.
        framework_module (str):  Name of the framework module and entry point. For example:
            my_module:main

        network_interface_name (str): Name of the network interface used for distributed training.

        job_name (str): The name of the current training job.
    """

    def __init__(self, resource_config=None, input_data_config=None, hyperparameters=None):
        """Initialize a read-only snapshot of the container environment.

        Args:
            resource_config (dict[string, object]): The contents from
                /opt/ml/input/config/resourceconfig.json.
                It has the following keys:
                    - current_host: The name of the current container on the container
                                    network. For example, 'algo-1'.
                    - current_instance_type: Type of EC2 instance
                    - hosts: The list of names of all nodes on the container
                                network, sorted lexicographically. For example,
                                `['algo-1', 'algo-2', 'algo-3']` for a three-node cluster.
                    - current_instance_group: Name of the current instance group
                    - instance_groups: List of instance group dicts containing info about
                                instance_type, hosts list and group name
                    - network_interface_name: Name of network interface exposed to container

            input_data_config (dict[string, object]): The contents from /opt/ml/input/config/inputdataconfig.json.
                For example, suppose that you specify three data channels (train, evaluation, and
                validation) in your request. This dictionary will contain:

                {'train': {
                    'ContentType':  'trainingContentType',
                    'TrainingInputMode': 'File',
                    'S3DistributionType': 'FullyReplicated',
                    'RecordWrapperType': 'None'
                },
                'evaluation' : {
                    'ContentType': 'evalContentType',
                    'TrainingInputMode': 'File',
                    'S3DistributionType': 'FullyReplicated',
                    'RecordWrapperType': 'None'
                },
                'validation': {
                    'TrainingInputMode': 'File',
                    'S3DistributionType': 'FullyReplicated',
                    'RecordWrapperType': 'None'
                }}

                You can find more information about /opt/ml/input/config/inputdataconfig.json here:
                https://docs.aws.amazon.com/sagemaker/latest/dg/your-algorithms-training-algo-running-container.html#your-algorithms-training-algo-running-container-inputdataconfig

            hyperparameters (dict[string, object]): An instance of `HyperParameters` containing the
                training job hyperparameters.
        """
        current_host = os.environ.get(params.CURRENT_HOST_ENV)
        module_name = os.environ.get(params.USER_PROGRAM_ENV, None)
        module_dir = os.environ.get(params.SUBMIT_DIR_ENV, code_dir)
        log_level = int(os.environ.get(params.LOG_LEVEL_ENV, logging.INFO))

        self._num_gpus = num_gpus()
        self._num_cpus = num_cpus()
        self._module_name = module_name
        self._user_entry_point = module_name
        self._module_dir = module_dir
        self._log_level = log_level
        self._model_dir = model_dir

        resource_config = resource_config or read_resource_config()
        input_data_config = input_data_config or read_input_data_config()
        all_hyperparameters = hyperparameters or read_hyperparameters()

        hosts = resource_config["hosts"]
        current_instance_type = resource_config.get("current_instance_type", "local")
        current_instance_group = resource_config.get("current_group_name", "homogeneousCluster")
        current_host = resource_config["current_host"]

        self._num_neurons = num_neurons(current_instance_type)

        self._current_host = current_host
        self._current_instance_type = current_instance_type
        self._current_instance_group = current_instance_group

        split_result = mapping.split_by_criteria(
            all_hyperparameters,
            keys=params.SAGEMAKER_HYPERPARAMETERS,
            prefix=params.SAGEMAKER_PREFIX,
        )
        sagemaker_hyperparameters = split_result.included

        additional_framework_parameters = {
            k: sagemaker_hyperparameters[k]
            for k in sagemaker_hyperparameters.keys()
            if k not in params.SAGEMAKER_HYPERPARAMETERS
        }

        sagemaker_region = sagemaker_hyperparameters.get(
            params.REGION_NAME_PARAM, boto3.session.Session().region_name
        )

        os.environ[params.JOB_NAME_ENV] = sagemaker_hyperparameters.get(params.JOB_NAME_PARAM, "")
        os.environ[params.CURRENT_HOST_ENV] = current_host
        os.environ[params.REGION_NAME_ENV] = sagemaker_region or ""

        # hosts comprises of instances from all the groups
        self._hosts = hosts

        # eth0 is the default network interface defined by SageMaker with VPC support and
        # local mode.
        # ethwe is the current network interface defined by SageMaker training, it will be
        # changed to eth0 in the short future.
        self._network_interface_name = resource_config.get("network_interface_name", "eth0")

        self._hyperparameters = split_result.excluded
        self._additional_framework_parameters = additional_framework_parameters
        self._resource_config = resource_config
        self._input_data_config = input_data_config
        self._output_data_dir = output_data_dir
        self._output_intermediate_dir = output_intermediate_dir
        self._channel_input_dirs = {channel: channel_path(channel) for channel in input_data_config}

        # override base class attributes
        if self._module_name is None:
            self._module_name = str(sagemaker_hyperparameters.get(params.USER_PROGRAM_PARAM, None))
        self._user_entry_point = self._user_entry_point or sagemaker_hyperparameters.get(
            params.USER_PROGRAM_PARAM
        )

        self._module_dir = str(sagemaker_hyperparameters.get(params.SUBMIT_DIR_PARAM, code_dir))
        self._log_level = sagemaker_hyperparameters.get(params.LOG_LEVEL_PARAM, logging.INFO)
        self._sagemaker_s3_output = sagemaker_hyperparameters.get(
            params.S3_OUTPUT_LOCATION_PARAM, None
        )
        self._framework_module = os.environ.get(params.FRAMEWORK_TRAINING_MODULE_ENV, None)

        self._input_dir = input_dir
        self._input_config_dir = input_config_dir
        self._output_dir = output_dir
        self._job_name = os.environ.get(params.TRAINING_JOB_ENV.upper(), None)

        # Heterogeneous cluster changes - get the instance group related information
        current_instance_group_hosts = self.get_current_instance_group_hosts()
        instance_groups = self.get_instance_groups()
        instance_groups_dict = self.get_instance_groups_dict()
        distribution_instance_groups = self._additional_framework_parameters.get(
            "sagemaker_distribution_instance_groups",
            self.get_distribution_instance_groups_from_resource_config(),
        )
        self._distribution_instance_groups = distribution_instance_groups
        distribution_hosts = self.get_distribution_hosts()

        self._current_instance_group_hosts = current_instance_group_hosts
        self._instance_groups = instance_groups
        self._instance_groups_dict = instance_groups_dict
        self._distribution_hosts = distribution_hosts
        is_hetero = bool(len(self._instance_groups) > 1)
        self._is_hetero = is_hetero
        master_hostname = self.get_master_hostname()
        self._master_hostname = master_hostname
        self._is_master = current_host == self._master_hostname
        self._distribution_enabled = bool(
            self._current_instance_group in self._distribution_instance_groups
        )

        mp_parameters = os.environ.get(params.SM_HP_MP_PARAMETERS)
        self._is_modelparallel_enabled = mp_parameters and mp_parameters != "{}"
        self._is_smddprun_installed = validate_smddprun()
        self._is_smddpmprun_installed = validate_smddpmprun()

    @property
    def current_instance_type(self):
        """
        Return current instance type
        """
        return self._current_instance_type

    @property
    def is_hetero(self):
        """
        Return if current mode is hetero
        """
        return self._is_hetero

    @property
    def current_instance_group(self):
        """
        Return name of the current instance group
        """
        return self._current_instance_group

    @property
    def instance_groups(self):
        """
        Return list of all instance groups
        """
        return self._instance_groups

    @property
    def instance_groups_dict(self):
        """
        Return dict of all instance groups
        """
        return self._instance_groups_dict

    @property
    def current_instance_group_hosts(self):
        """
        Return hosts in the current instance group
        """
        return self._current_instance_group_hosts

    @property
    def distribution_hosts(self):
        """
        Return list of hosts on which distribution will be applied
        """
        return self._distribution_hosts

    @property
    def distribution_instance_groups(self):
        """Return list of instance groups which have distribution"""
        return self._distribution_instance_groups

    @property
    def master_hostname(self):
        """Return master hostname"""
        return self._master_hostname

    @property
    def model_dir(self):  # type: () -> str
        """The directory where models should be saved.

        Returns:
            str: The directory where models should be saved, e.g., /opt/ml/model/
        """
        return self._model_dir

    @property
    def current_host(self):  # type: () -> str
        """The name of the current container on the container network. For example, 'algo-1'.

        Returns:
            str: Current host.
        """
        return self._current_host

    @property
    def num_gpus(self):  # type: () -> int
        """The number of GPUs available in the current container.

        Returns:
            int: Number of GPUs available in the current container.
        """
        return self._num_gpus

    @property
    def num_neurons(self):  # type: () -> int
        """The number of Neuron Cores available in the current container.

        Returns:
            int: Number of Neuron Cores available in the current container.
        """
        return self._num_neurons

    @property
    def num_cpus(self):  # type: () -> int
        """The number of CPUs available in the current container.

        Returns:
            int: Number of CPUs available in the current container.
        """
        return self._num_cpus

    @property
    def module_name(self):  # type: () -> str
        """The name of the user provided module.

        Returns:
            str: Name of the user provided module.
        """
        return self._parse_module_name(self._module_name)

    @property
    def module_dir(self):  # type: () -> str
        """The full path location of the user provided module.

        Returns:
            str: Full path location of the user provided module.
        """
        return self._module_dir

    @property
    def log_level(self):  # type: () -> int
        """Environment logging level.

        Returns:
            int: Environment logging level.
        """
        return self._log_level

    @property
    def user_entry_point(self):  # type: () -> str
        """The name of provided user entry point.

        Returns:
            str: The name of provided user entry point.
        """
        return self._user_entry_point

    @staticmethod
    def _parse_module_name(program_param):
        """Given a module name or a script name, Returns the module name.
        This function is used for backwards compatibility.

        Args:
            program_param (str): Module or script name.

        Returns:
            str: Module name.
        """
        if program_param and program_param.endswith(".py"):
            return program_param[:-3]
        return program_param

    @property
    def is_master(self):  # type: () -> bool
        """Returns True if host is master."""
        return self._is_master

    @property
    def job_name(self):  # type: () -> str
        """The name of the current training job.

        Returns:
            str: The training job name.
        """
        return self._job_name

    @property
    def additional_framework_parameters(self):  # type: () -> dict
        """The dict of additional framework hyperparameters. All the hyperparameters prefixed with
        'sagemaker_' but not in SAGEMAKER_HYPERPARAMETERS will be included here.

        Returns:
            dict: Additional framework hyperparameters, SageMaker Python SDK adds hyperparameters
                  with a prefix **sagemaker_** during training. These hyperparameters are
                  framework independent settings and are not defined by the user.
        """
        return self._additional_framework_parameters

    def get_distribution_instance_groups_from_resource_config(self):
        """If non heterogeneous cluster mode is used, instance_groups inside distribution is a noop
        We populate the sagemaker_distribution_instance_groups with current instance group name ~
        homogeneousCluster
        """
        # pylint: disable=too-many-boolean-expressions
        distribution_instance_groups = []
        current_instance_group = self.resource_config.get(
            "current_group_name", "homogeneousCluster"
        )
        if (
            self._additional_framework_parameters.get("sagemaker_mpi_enabled", False)
            or self._additional_framework_parameters.get(
                "sagemaker_parameter_server_enabled", False
            )
            or self._additional_framework_parameters.get(
                "sagemaker_distributed_dataparallel_enabled", False
            )
            or self._additional_framework_parameters.get("sagemaker_pytorch_ddp_enabled", False)
            or self._additional_framework_parameters.get(
                "sagemaker_pytorch_xla_multi_worker_enabled", False
            )
            or self._additional_framework_parameters.get(
                "sagemaker_multi_worker_mirrored_strategy_enabled", False
            )
            or self._additional_framework_parameters.get(
                "sagemaker_torch_distributed_enabled", False
            )
        ):
            distribution_instance_groups.append(current_instance_group)
        return distribution_instance_groups

    def get_current_instance_group(self):
        """
        Get the current instance group name
        """
        return self.resource_config["current_instance_group"]

    def get_distribution_hosts(self):
        """
        Get the list of all hosts in all distribution instance groups
        """
        distribution_hosts = []
        instance_groups_config = self._resource_config.get("instance_groups", [])
        if instance_groups_config:
            for group in instance_groups_config:
                if group["instance_group_name"] in self._distribution_instance_groups:
                    distribution_hosts.extend(group["hosts"])
        else:
            # local mode
            distribution_hosts = self.hosts.copy()
        return distribution_hosts

    def get_current_instance_group_hosts(self):
        """
        Get the list of hosts in the current instance group
        """
        instance_groups_config = self._resource_config.get("instance_groups", [])
        for group in instance_groups_config:
            if self._current_instance_group == group["instance_group_name"]:
                return group["hosts"]
        return []

    def get_instance_groups(self):  # type: () -> list
        """
        List of instance groups provided for the job
        """
        instance_groups = []
        instance_groups_config = self._resource_config.get("instance_groups", [])
        # log missing instance groups and return empty list
        if not instance_groups_config:
            logger.info("instance_groups entry not present in resource_config")

        for group in instance_groups_config:
            instance_groups.append(group["instance_group_name"])
        return instance_groups

    def get_instance_groups_dict(self):
        """
        Dictionaty of instance groups with group_names as keys
        """
        instance_groups_dict = {}
        instance_groups_config = self._resource_config.get("instance_groups", [])
        for group in instance_groups_config:
            instance_groups_dict[group["instance_group_name"]] = group
        return instance_groups_dict

    def get_master_hostname(self):
        """
        Get the master hostname from the list of hosts in the distribution instance groups
        """
        if self._distribution_hosts:
            return list(self._distribution_hosts)[0]
        # if no distribution found
        return list(self._hosts)[0]

    def sagemaker_s3_output(self):  # type: () -> str
        """S3 output directory location provided by the user.

        Returns:
            str: S3 location.
        """
        return self._sagemaker_s3_output

    def to_cmd_args(self):
        """Command line arguments representation of the training environment.

        Returns:
            (list): List of cmd arguments.
        """
        return mapping.to_cmd_args(self.hyperparameters)

    def to_env_vars(self):
        """Environment variable representation of the training environment.

        Returns:
            dict: An instance of dictionary.
        """

        env = {
            "hosts": self.hosts,
            "network_interface_name": self.network_interface_name,
            "hps": self.hyperparameters,
            "user_entry_point": self.user_entry_point,
            "framework_params": self.additional_framework_parameters,
            "resource_config": self.resource_config,
            "input_data_config": self.input_data_config,
            "output_data_dir": self.output_data_dir,
            "channels": sorted(self.channel_input_dirs.keys()),
            "current_host": self.current_host,
            "current_instance_type": self.current_instance_type,
            "current_instance_group": self.current_instance_group,
            "current_instance_group_hosts": self.current_instance_group_hosts,
            "instance_groups": self.instance_groups,
            "instance_groups_dict": self.instance_groups_dict,
            "distribution_instance_groups": self.distribution_instance_groups,
            "is_hetero": self.is_hetero,
            "module_name": self.module_name,
            "log_level": self.log_level,
            "framework_module": self.framework_module,
            "input_dir": self.input_dir,
            "input_config_dir": self.input_config_dir,
            "output_dir": self.output_dir,
            "num_cpus": self.num_cpus,
            "num_gpus": self.num_gpus,
            "num_neurons": self.num_neurons,
            "model_dir": self.model_dir,
            "module_dir": self.module_dir,
            "training_env": dict(self),
            "user_args": self.to_cmd_args(),
            "output_intermediate_dir": self.output_intermediate_dir,
        }

        for name, path in self.channel_input_dirs.items():
            env["channel_%s" % name] = path

        for key, value in self.hyperparameters.items():
            env["hp_%s" % key] = value

        return mapping.to_env_vars(env)

    @property
    def hosts(self):  # type: () -> list
        """The list of names of all containers on the container network, sorted lexicographically.
                For example, `["algo-1", "algo-2", "algo-3"]` for a three-node cluster.

        Returns:
              list[str]: All the hosts in the training network.
        """
        return self._hosts

    @property
    def channel_input_dirs(self):  # type: () -> dict
        """A dict[str, str] containing the data channels and the directories where the training
        data was saved.
        When you run training, you can partition your training data into different logical
        "channels".
        Depending on your problem, some common channel ideas are: "train", "test", "evaluation"
            or "images',"labels".
        The format of channel_input_dir is as follows:
            - `channel`[key](str) - the name of the channel defined in the input_data_config.
            - `training data path`[value](str) - the path to the directory where the training
                                                 data is saved.

        Returns:
            dict[str, str] With the information about the channels.
        """
        return self._channel_input_dirs

    @property
    def network_interface_name(self):  # type: () -> str
        """Name of the network interface used for distributed training.

        Returns:
              str: Name of the network interface, for example, 'ethwe'.
        """
        return self._network_interface_name

    @property
    def input_dir(self):  # type: () -> str
        """The input_dir, e.g. /opt/ml/input/, is the directory where SageMaker saves input data
        and configuration files before and during training.
        The input data directory has the following subdirectories:
            config (`input_config_dir`) and data (`input_data_dir`)

        Returns:
            str: The path of the input directory, e.g. /opt/ml/input/.
        """
        return self._input_dir

    @property
    def input_config_dir(self):  # type: () -> str
        """The directory where standard SageMaker configuration files are located, e.g.
        /opt/ml/input/config/.
        SageMaker training creates the following files in this folder when training starts:
            - `hyperparameters.json`: Amazon SageMaker makes the hyperparameters in a
                                      CreateTrainingJob request available in this file.
            - `inputdataconfig.json`: You specify data channel information in the
                                      InputDataConfig parameter in a CreateTrainingJob request.
                                      Amazon SageMaker makes this information available in this
                                      file.
            - `resourceconfig.json`: name of the current host and all host containers in the
                                     training More information about this files can be find here:
            https://docs.aws.amazon.com/sagemaker/latest/dg/your-algorithms-training-algo.html

        Returns:
            str: The path of the input directory, e.g. /opt/ml/input/config/.
        """
        return self._input_config_dir

    @property
    def output_dir(self):  # type: () -> str
        """The directory where training success/failure indications will be written,
        e.g. /opt/ml/output.
        To save non-model artifacts check `output_data_dir`.

        Returns:
            str: The path to the output directory, e.g. /opt/ml/output/.
        """
        return self._output_dir

    @property
    def hyperparameters(self):  # type: () -> dict
        """The dict of hyperparameters that were passed to the training job.

        Returns:
            dict[str, object]: An instance of `HyperParameters` containing the training job
                                                    hyperparameters.
        """
        return self._hyperparameters

    @property
    def resource_config(self):  # type: () -> dict
        """A dictionary with the contents from /opt/ml/input/config/resourceconfig.json.

        It has the following keys:
            - current_host: The name of the current container on the container
                        network. For example, 'algo-1'.
            - current_instance_type: Type of EC2 instance
            - hosts: The list of names of all nodes on the container
                        network, sorted lexicographically. For example,
                        `['algo-1', 'algo-2', 'algo-3']` for a three-node cluster.
            - current_instance_group: Name of the current instance group
            - instance_groups: List of instance group dicts containing info about
                        instance_type, hosts list and group name
            - network_interface_name: Name of network interface exposed to container

        Returns:
            dict[str, str or list(str)]
        """
        return self._resource_config

    @property
    def input_data_config(self):  # type: () -> dict
        """A dictionary with the contents from /opt/ml/input/config/inputdataconfig.json.

        For example, suppose that you specify three data channels (train,
        evaluation, and validation) in your request. This dictionary will contain:
        ```{"train": {
                "ContentType":  "trainingContentType",
                "TrainingInputMode": "File",
                "S3DistributionType": "FullyReplicated",
                "RecordWrapperType": "None"
            },
            "evaluation" : {
                "ContentType": "evalContentType",
                "TrainingInputMode": "File",
                "S3DistributionType": "FullyReplicated",
                "RecordWrapperType": "None"
            },
            "validation": {
                "TrainingInputMode": "File",
                "S3DistributionType": "FullyReplicated",
                "RecordWrapperType": "None"
            }
         } ```
        You can find more information about /opt/ml/input/config/inputdataconfig.json here:
            https://docs.aws.amazon.com/sagemaker/latest/dg/your-algorithms-training-algo.html#your-algorithms-training-algo-running-container-inputdataconfig

        Returns:
            dict[str, dict[str, str]]
        """
        return self._input_data_config

    @property
    def output_data_dir(self):  # type: () -> str
        """The dir to write non-model training artifacts (e.g. evaluation results) which will be
        retained by SageMaker, e.g. /opt/ml/output/data/{current_host}.
        As your algorithm runs in a container, it generates output including the status of the
        training job and model and output artifacts. Your algorithm should write this information
        to the this directory.

        Returns:
            str: The path to output data directory, e.g. /opt/ml/output/data/algo-1.
        """
        return self._output_data_dir

    @property
    def output_intermediate_dir(self):  # type: () -> str
        """The directory for intermediate output artifacts that should be synced to S3.
        Any files written to this directory will be uploaded to S3 by a background process
        while training is in progress, but only if sagemaker_s3_output was specified.

        Returns:
            str: The path to the intermediate output directory, e.g. /opt/ml/output/intermediate.
        """
        return self._output_intermediate_dir

    @property
    def framework_module(self):  # type: () -> str
        """Name of the framework module and entry point.

        Returns:
            str: Name of the framework module and entry point. For example:
                my_module:main
        """
        return self._framework_module

    @property
    def is_modelparallel_enabled(self):  # type: () -> bool
        """Whether SM ModelParallel is enabled.

        Returns:
            bool: True if SM ModelParallel is enabled
        """
        return self._is_modelparallel_enabled

    @property
    def is_smddpmprun_installed(self):  # type: () -> bool
        """Whether smddpmprun is installed.

        Returns:
            bool: True if both are installed
        """
        return self._is_smddpmprun_installed

    @property
    def is_smddprun_installed(self):  # type: () -> bool
        """Whether smddprun is installed.

        Returns:
            bool: True if it is installed
        """
        return self._is_smddprun_installed


def write_env_vars(env_vars=None):  # type: (dict) -> None
    """Write the dictionary env_vars in the system, as environment variables.

    Args:
        env_vars (dict): A dictionary of environment variables.
    """
    env_vars = env_vars or {}
    env_vars["PYTHONPATH"] = ":".join(sys.path)

    for name, value in env_vars.items():
        os.environ[name] = value<|MERGE_RESOLUTION|>--- conflicted
+++ resolved
@@ -306,24 +306,15 @@
         int: Number of Neuron Cores available in the current container.
     """
     try:
-<<<<<<< HEAD
-        cmd = shlex.split("neuron-ls -j")
-        output = subprocess.check_output(cmd).decode("utf-8")
-        j = json.loads(output)
-        neuron_cores = 0
-        for item in j:
-            neuron_cores += item.get("nc_count", 0)
-=======
         if "trn2.48xlarge" in instance_type:
             neuron_cores = 64
         else:
             cmd = shlex.split("neuron-ls -j")
-            output = subprocess.check_output(cmd, stderr=subprocess.STDOUT).decode("utf-8")
+            output = subprocess.check_output(cmd).decode("utf-8")
             j = json.loads(output)
             neuron_cores = 0
             for item in j:
                 neuron_cores += item.get("nc_count", 0)
->>>>>>> d2fe5929
         logger.info(f"Found {neuron_cores} neurons on this instance")
         return neuron_cores
     except OSError:
