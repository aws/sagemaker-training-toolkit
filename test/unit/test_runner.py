--- conflicted
+++ resolved
@@ -104,8 +104,6 @@
 
     assert isinstance(test_runner, mpi.MasterRunner)
     assert test_runner._processes_per_host == 2
-<<<<<<< HEAD
-=======
 
 
 @patch("sagemaker_training.environment.Environment")
@@ -118,7 +116,6 @@
 
     assert isinstance(test_runner, mpi.MasterRunner)
     assert test_runner._processes_per_host == 2
->>>>>>> 83e7eb1f
 
 
 @patch("sagemaker_training.environment.Environment")
